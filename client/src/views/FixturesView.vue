﻿<template>
  <div class="">
    <div class="max-w-4xl mx-auto px-4 sm:px-6 py-8">
      <div v-if="isLoading" class="flex justify-center items-center h-64">
        <div class="relative">
          <div class="animate-spin rounded-full h-16 w-16 border-4 border-gray-200"></div>
          <div class="animate-spin rounded-full h-16 w-16 border-t-4 border-gray-600 absolute top-0"></div>
        </div>
      </div>

      <div v-else-if="fixtures.length > 0" class="space-y-4 sm:space-y-6">
        <div class="flex justify-between items-center mb-6 sm:mb-8">
          <div>
            <h2 class="text-2xl md:text-4xl font-black text-gray-600 flex items-center justify-center space-x-2 md:space-x-4">
              <span class="truncuate">Fixtures</span>
            </h2>
          </div>
          <div>
            <router-link to="/standings"
              class="inline-flex items-center bg-white text-gray-700 px-4 py-2 rounded-full hover:bg-gray-100 transition-colors duration-200 shadow-sm border border-gray-200 text-sm font-medium">
              <BarChart2Icon size="16" class="mr-2 text-gray-600" />
              View Table
            </router-link>
          </div>
        </div>

        <!-- Tabs Navigation -->
        <div class="flex space-x-1 bg-gray-100 p-1 rounded-xl mb-6">
          <button
            @click="activeTab = 'upcoming'"
            :class="{
              'bg-white text-gray-900 shadow-sm': activeTab === 'upcoming',
              'text-gray-600 hover:text-gray-900': activeTab !== 'upcoming'
            }"
            class="flex-1 py-2.5 px-4 text-sm font-medium rounded-lg transition-all duration-200 relative">
            <div class="flex items-center justify-center space-x-2">
              <svg class="w-4 h-4" fill="none" stroke="currentColor" viewBox="0 0 24 24">
                <path stroke-linecap="round" stroke-linejoin="round" stroke-width="2"
                  d="M8 7V3m8 4V3m-9 8h10M5 21h14a2 2 0 002-2V7a2 2 0 00-2-2H5a2 2 0 00-2 2v12a2 2 0 002 2z"></path>
              </svg>
              <span>Upcoming & Live</span>
              <span v-if="upcomingAndLiveFixtures.length > 0" 
                class="inline-flex items-center justify-center px-2 py-1 text-xs font-bold leading-none text-white bg-blue-600 rounded-full">
                {{ upcomingAndLiveFixtures.length }}
              </span>
            </div>
          </button>
          <button
            @click="activeTab = 'finished'"
            :class="{
              'bg-white text-gray-900 shadow-sm': activeTab === 'finished',
              'text-gray-600 hover:text-gray-900': activeTab !== 'finished'
            }"
            class="flex-1 py-2.5 px-4 text-sm font-medium rounded-lg transition-all duration-200">
            <div class="flex items-center justify-center space-x-2">
              <svg class="w-4 h-4" fill="none" stroke="currentColor" viewBox="0 0 24 24">
                <path stroke-linecap="round" stroke-linejoin="round" stroke-width="2" d="M9 12l2 2 4-4m6 2a9 9 0 11-18 0 9 9 0 0118 0z"></path>
              </svg>
              <span>Finished</span>
              <span v-if="finishedFixtures.length > 0" 
                class="inline-flex items-center justify-center px-2 py-1 text-xs font-bold leading-none text-white bg-green-600 rounded-full">
                {{ finishedFixtures.length }}
              </span>
            </div>
          </button>
        </div>

        <!-- Tab Content -->
        <div class="space-y-4">
          <!-- Upcoming & Live Tab -->
          <div v-if="activeTab === 'upcoming'">
            <div v-if="paginatedUpcomingFixtures.length === 0" class="text-center py-12">
              <div class="max-w-sm mx-auto">
                <svg class="mx-auto h-12 w-12 text-gray-400 mb-4" fill="none" stroke="currentColor" viewBox="0 0 24 24">
                  <path stroke-linecap="round" stroke-linejoin="round" stroke-width="1"
                    d="M8 7V3m8 4V3m-9 8h10M5 21h14a2 2 0 002-2V7a2 2 0 00-2-2H5a2 2 0 00-2 2v12a2 2 0 002 2z"></path>
                </svg>
                <h3 class="text-lg font-semibold text-gray-800 mb-2">No Upcoming Fixtures</h3>
                <p class="text-gray-500 text-sm">Check back later for scheduled matches</p>
              </div>
            </div>
            <div v-else>
              <div v-for="match in paginatedUpcomingFixtures" :key="match.id"
                class="bg-white  p-4 md:p-5 shadow-sm hover:shadow-md transition-all duration-200 border border-gray-100 hover:border-gray-200"
                :class="{ 'ring-2 ring-red-500 ring-opacity-50 bg-red-50': match.status === 'live' }">

                <div class="text-center mb-4">
                  <div class="flex items-center justify-center space-x-2 mb-2">
                    <div
                      class="inline-flex items-center px-3 py-1.5 rounded-full text-sm font-medium"
                      :class="{
                        'bg-red-100 text-red-700': match.status === 'live',
                        'bg-gray-50 text-gray-700': match.status !== 'live'
                      }">
                      <svg v-if="match.status === 'live'" class="w-4 h-4 mr-1.5 animate-pulse" fill="currentColor" viewBox="0 0 24 24">
                        <circle cx="12" cy="12" r="8"/>
                      </svg>
                      <svg v-else class="w-4 h-4 mr-1.5" fill="none" stroke="currentColor" viewBox="0 0 24 24">
                        <path stroke-linecap="round" stroke-linejoin="round" stroke-width="2"
                          d="M8 7V3m8 4V3m-9 8h10M5 21h14a2 2 0 002-2V7a2 2 0 00-2-2H5a2 2 0 00-2 2v12a2 2 0 002 2z"></path>
                      </svg>
                      {{ match.status === 'live' ? 'LIVE' : 'UPCOMING' }}
                    </div>
                    <div v-if="match.status !== 'live'" 
                      class="inline-flex items-center bg-gray-50 text-gray-700 px-3 py-1.5 rounded-full text-sm font-medium">
                      {{ formatDatePart(match.match_date) }}
                    </div>
                  </div>
                  <div v-if="match.status !== 'live'" class="text-gray-500 text-xs sm:text-sm">
                    {{ formatTimePart(match.match_date) }} • {{ match.venue }}
                  </div>
                  <div v-else class="text-gray-500 text-xs sm:text-sm">
                    LIVE • {{ match.venue }}
                  </div>
                </div>

                <div class="flex items-center justify-between">
                  <div class="flex items-center space-x-3 sm:space-x-4 flex-1">
                    <div class="relative">
                      <img :src="match.home_team.logo_url" :alt="match.home_team.name"
                        class="w-12 h-12 sm:w-14 sm:h-14 rounded-full object-cover shadow-md" />
                    </div>
                    <div class="text-left">
                      <div class="font-semibold text-gray-800 text-base sm:text-lg">{{ match.home_team.name }}</div>
                      <div class="text-gray-500 text-xs sm:text-sm">Home</div>
                    </div>
                  </div>

                  <div class="flex-shrink-0 mx-2 sm:mx-4">
                    <!-- Show scores if live -->
                    <div v-if="match.status === 'live'" class="text-center">
                      <div class="flex items-center space-x-3">
                        <div class="text-2xl sm:text-3xl font-bold text-gray-800">
                          {{ match.home_team_score || 0 }}
                        </div>
                        <div class="text-gray-400 font-bold text-sm">-</div>
                        <div class="text-2xl sm:text-3xl font-bold text-gray-800">
                          {{ match.away_team_score || 0 }}
                        </div>
                      </div>
                      <div class="text-xs text-red-600 font-medium mt-1 animate-pulse">LIVE</div>
                    </div>
                    <!-- Show VS if upcoming -->
                    <div v-else class="bg-gray-100 rounded-full p-2 sm:p-3">
                      <div class="text-gray-600 font-bold text-xs sm:text-sm">VS</div>
                    </div>
                  </div>

                  <div class="flex items-center space-x-3 sm:space-x-4 flex-1 justify-end">
                    <div class="text-right">
                      <div class="font-semibold text-gray-800 text-base sm:text-lg">{{ match.away_team.name }}</div>
                      <div class="text-gray-500 text-xs sm:text-sm">Away</div>
                    </div>
                    <div class="relative">
                      <img :src="match.away_team.logo_url" :alt="match.away_team.name"
                        class="w-12 h-12 sm:w-14 sm:h-14 rounded-full object-cover shadow-md" />
                    </div>
                  </div>
                </div>
              </div>
            </div>
          </div>

          <!-- Finished Tab -->
          <div v-if="activeTab === 'finished'">
            <div v-if="paginatedFinishedFixtures.length === 0" class="text-center py-12">
              <div class="max-w-sm mx-auto">
                <svg class="mx-auto h-12 w-12 text-gray-400 mb-4" fill="none" stroke="currentColor" viewBox="0 0 24 24">
                  <path stroke-linecap="round" stroke-linejoin="round" stroke-width="1" d="M9 12l2 2 4-4m6 2a9 9 0 11-18 0 9 9 0 0118 0z"></path>
                </svg>
                <h3 class="text-lg font-semibold text-gray-800 mb-2">No Finished Matches</h3>
                <p class="text-gray-500 text-sm">Completed matches will appear here</p>
              </div>
            </div>
            <div v-else>
              <div v-for="match in paginatedFinishedFixtures" :key="match.id"
                class="bg-white p-4 md:p-5 shadow-sm hover:shadow-md transition-all duration-200 border border-gray-100 hover:border-gray-200">

                <div class="text-center mb-4">
                  <div class="flex items-center justify-center space-x-2 mb-2">
                    <div class="inline-flex items-center bg-gray-50 text-gray-700 px-3 py-1.5 rounded-full text-sm font-medium">
                      {{ formatDatePart(match.match_date) }}
                    </div>
                  </div>
                  <div class="text-gray-500 text-xs sm:text-sm">
                    {{ formatTimePart(match.match_date) }} • {{ match.venue }}
                  </div>
                </div>

                <div class="flex items-center justify-between">
                  <div class="flex items-center space-x-3 sm:space-x-4 flex-1">
                    <div class="relative">
                      <img :src="match.home_team.logo_url" :alt="match.home_team.name"
                        class="w-12 h-12 sm:w-14 sm:h-14 rounded-full object-cover shadow-md" />
                    </div>
                    <div class="text-left">
                      <div class="font-semibold text-gray-800 text-base sm:text-lg">{{ match.home_team.name }}</div>
                      <div class="text-gray-500 text-xs sm:text-sm">Home</div>
                    </div>
                  </div>

                  <div class="flex-shrink-0 mx-2 sm:mx-4">
                    <div class="text-center">
                      <div class="flex items-center space-x-3">
                        <div class="text-2xl sm:text-3xl font-bold text-gray-800">
                          {{ match.home_team_score || 0 }}
                        </div>
                        <div class="text-gray-400 font-bold text-sm">-</div>
                        <div class="text-2xl sm:text-3xl font-bold text-gray-800">
                          {{ match.away_team_score || 0 }}
                        </div>
                      </div>
                      <div class="text-xs text-green-600 font-medium mt-1">FULL TIME</div>
                    </div>
                  </div>

                  <div class="flex items-center space-x-3 sm:space-x-4 flex-1 justify-end">
                    <div class="text-right">
                      <div class="font-semibold text-gray-800 text-base sm:text-lg">{{ match.away_team.name }}</div>
                      <div class="text-gray-500 text-xs sm:text-sm">Away</div>
                    </div>
                    <div class="relative">
                      <img :src="match.away_team.logo_url" :alt="match.away_team.name"
                        class="w-12 h-12 sm:w-14 sm:h-14 rounded-full object-cover shadow-md" />
                    </div>
                  </div>
                </div>
              </div>
            </div>
            <div class="mt-3 flex items-center justify-between">
              <div>
                <span v-if="match.lineup_status" :class="badgeClass(match.lineup_status)" class="inline-flex items-center px-2 py-1 rounded-full text-xs font-semibold">
                  <span class="w-2 h-2 rounded-full mr-2" :class="dotClass(match.lineup_status)"></span>
                  {{ match.lineup_status.status }}
                </span>
              </div>
              <div>
                <button @click="openLineups(match.id)" class="inline-flex items-center bg-white text-gray-700 px-3 py-1.5 rounded-full hover:bg-gray-100 transition-colors duration-200 shadow-sm border border-gray-200 text-sm font-medium">
                  View Lineups
                </button>
              </div>
            </div>
          </div>
        </div>

        <!-- Pagination -->
        <div class="mt-8 flex justify-center items-center space-x-3 sm:space-x-4">
          <button @click="prevPage" :disabled="currentPage === 1"
            class="flex items-center space-x-2 px-4 py-2 bg-white text-gray-700 rounded-full border border-gray-200 hover:bg-gray-50 disabled:opacity-50 disabled:cursor-not-allowed transition-all duration-200 shadow-sm">
            <svg xmlns="http://www.w3.org/2000/svg" class="h-5 w-5" fill="none" viewBox="0 0 24 24"
              stroke="currentColor">
              <path stroke-linecap="round" stroke-linejoin="round" stroke-width="2" d="M15 19l-7-7 7-7" />
            </svg>
            <span class="hidden sm:inline">Previous</span>
          </button>

          <div class="flex items-center space-x-2 text-sm">
            <span class="text-gray-600 hidden sm:inline">Page</span>
            <span class="bg-gray-600 text-white px-3 py-1 rounded-full font-bold">{{ currentPage }}</span>
            <span class="text-gray-600">of</span>
            <span class="text-gray-600 font-medium">{{ totalPages }}</span>
          </div>

          <button @click="nextPage" :disabled="currentPage === totalPages"
            class="flex items-center space-x-2 px-4 py-2 bg-white text-gray-700 rounded-full border border-gray-200 hover:bg-gray-50 disabled:opacity-50 disabled:cursor-not-allowed transition-all duration-200 shadow-sm">
            <span class="hidden sm:inline">Next</span>
            <svg xmlns="http://www.w3.org/2000/svg" class="h-5 w-5" fill="none" viewBox="0 0 24 24"
              stroke="currentColor">
              <path stroke-linecap="round" stroke-linejoin="round" stroke-width="2" d="M9 5l7 7-7 7" />
            </svg>
          </button>
        </div>
      </div>

      <div v-else class="text-center py-16">
        <div class="max-w-md mx-auto">
          <svg class="mx-auto h-16 w-16 text-gray-400 mb-4" fill="none" stroke="currentColor" viewBox="0 0 24 24">
            <path stroke-linecap="round" stroke-linejoin="round" stroke-width="1"
              d="M8 7V3m8 4V3m-9 8h10M5 21h14a2 2 0 002-2V7a2 2 0 00-2-2H5a2 2 0 00-2 2v12a2 2 0 002 2z"></path>
          </svg>
          <h3 class="text-lg font-semibold text-gray-800 mb-2">No Fixtures Available</h3>
          <p class="text-gray-500">Check back later for upcoming matches</p>
        </div>
      </div>
    </div>
  </div>
  <FixtureLineupModal
    v-if="showModal"
    :open="showModal"
    :lineups="activeFixtureId ? kplStore.fixtureLineups.get(activeFixtureId) || [] : []"
    :isLoading="false"
    @close="showModal = false"
  />
</template>

<script setup lang="ts">
import { ref, computed, watch } from 'vue';
import { storeToRefs } from 'pinia';
import { BarChart2Icon } from 'lucide-vue-next';
import { useKplStore } from '@/stores/kpl';
import FixtureLineupModal from '@/components/reusables/FixtureLineupModal.vue';

const kplStore = useKplStore();
const { fixtures } = storeToRefs(kplStore);
const isLoading = ref(false);
<<<<<<< HEAD
const showModal = ref(false);
const activeFixtureId = ref<string | null>(null);
=======
const activeTab = ref('upcoming');
>>>>>>> 90b099a6

watch(() => fixtures.value, (newFixtures) => {
  if (newFixtures.length === 0) {
    fetchFixtures();
  }
}, { immediate: true });

async function fetchFixtures() {
  try {
    isLoading.value = true;
    await kplStore.fetchFixtures(true);
  } catch (error) {
    console.error("Failed to fetch fixtures:", error);
  } finally {
    isLoading.value = false;
  }
}

const currentPage = ref(1);
const itemsPerPage = 5;

// Filter fixtures by status
const upcomingAndLiveFixtures = computed(() => {
  return fixtures.value.filter(fixture => 
    fixture.status === 'scheduled' || fixture.status === 'live' || fixture.status !== 'completed'
  );
});

const finishedFixtures = computed(() => {
  return fixtures.value.filter(fixture => fixture.status === 'completed');
});

// Current active fixtures based on tab
const currentFixtures = computed(() => {
  return activeTab.value === 'upcoming' ? upcomingAndLiveFixtures.value : finishedFixtures.value;
});

const totalPages = computed(() => Math.ceil(currentFixtures.value.length / itemsPerPage) || 1);

const paginatedUpcomingFixtures = computed(() => {
  if (activeTab.value !== 'upcoming' || upcomingAndLiveFixtures.value.length === 0) return [];
  const start = (currentPage.value - 1) * itemsPerPage;
  return upcomingAndLiveFixtures.value.slice(start, start + itemsPerPage);
});

const paginatedFinishedFixtures = computed(() => {
  if (activeTab.value !== 'finished' || finishedFixtures.value.length === 0) return [];
  const start = (currentPage.value - 1) * itemsPerPage;
  return finishedFixtures.value.slice(start, start + itemsPerPage);
});

// Reset pagination when switching tabs
watch(activeTab, () => {
  currentPage.value = 1;
});

const nextPage = () => {
  if (currentPage.value < totalPages.value) {
    currentPage.value++;
  }
};

const prevPage = () => {
  if (currentPage.value > 1) {
    currentPage.value--;
  }
};

const formatDatePart = (dateStr) => {
  if (!dateStr) return "";
  const date = new Date(dateStr);
  return new Intl.DateTimeFormat("en-US", {
    weekday: "long",
    month: "long",
    day: "numeric"
  }).format(date);
};

const formatTimePart = (dateStr) => {
  if (!dateStr) return "";
  const date = new Date(dateStr);
  return new Intl.DateTimeFormat("en-US", {
    hour: "2-digit",
    minute: "2-digit",
    hour12: true
  }).format(date);
};
<<<<<<< HEAD

const openLineups = async (fixtureId: string) => {
  try {
    activeFixtureId.value = fixtureId;
    await kplStore.fetchFixtureLineups(fixtureId);
    showModal.value = true;
  } catch (e) {
    console.error('Failed to open lineups', e);
  }
};

const badgeClass = (status) => ({
  'bg-emerald-50 text-emerald-700 border border-emerald-200': status?.status === 'Confirmed',
  'bg-amber-50 text-amber-700 border border-amber-200': status?.status === 'Predicted',
  'bg-gray-50 text-gray-600 border border-gray-200': status?.status === 'NA',
});

const dotClass = (status) => ({
  'bg-emerald-500': status?.status === 'Confirmed',
  'bg-amber-500': status?.status === 'Predicted',
  'bg-gray-400': status?.status === 'NA',
});
</script>

<style scoped>
</style>
=======
</script>
>>>>>>> 90b099a6
<|MERGE_RESOLUTION|>--- conflicted
+++ resolved
@@ -227,19 +227,6 @@
                 </div>
               </div>
             </div>
-            <div class="mt-3 flex items-center justify-between">
-              <div>
-                <span v-if="match.lineup_status" :class="badgeClass(match.lineup_status)" class="inline-flex items-center px-2 py-1 rounded-full text-xs font-semibold">
-                  <span class="w-2 h-2 rounded-full mr-2" :class="dotClass(match.lineup_status)"></span>
-                  {{ match.lineup_status.status }}
-                </span>
-              </div>
-              <div>
-                <button @click="openLineups(match.id)" class="inline-flex items-center bg-white text-gray-700 px-3 py-1.5 rounded-full hover:bg-gray-100 transition-colors duration-200 shadow-sm border border-gray-200 text-sm font-medium">
-                  View Lineups
-                </button>
-              </div>
-            </div>
           </div>
         </div>
 
@@ -284,13 +271,6 @@
       </div>
     </div>
   </div>
-  <FixtureLineupModal
-    v-if="showModal"
-    :open="showModal"
-    :lineups="activeFixtureId ? kplStore.fixtureLineups.get(activeFixtureId) || [] : []"
-    :isLoading="false"
-    @close="showModal = false"
-  />
 </template>
 
 <script setup lang="ts">
@@ -298,17 +278,11 @@
 import { storeToRefs } from 'pinia';
 import { BarChart2Icon } from 'lucide-vue-next';
 import { useKplStore } from '@/stores/kpl';
-import FixtureLineupModal from '@/components/reusables/FixtureLineupModal.vue';
 
 const kplStore = useKplStore();
 const { fixtures } = storeToRefs(kplStore);
 const isLoading = ref(false);
-<<<<<<< HEAD
-const showModal = ref(false);
-const activeFixtureId = ref<string | null>(null);
-=======
 const activeTab = ref('upcoming');
->>>>>>> 90b099a6
 
 watch(() => fixtures.value, (newFixtures) => {
   if (newFixtures.length === 0) {
@@ -396,33 +370,4 @@
     hour12: true
   }).format(date);
 };
-<<<<<<< HEAD
-
-const openLineups = async (fixtureId: string) => {
-  try {
-    activeFixtureId.value = fixtureId;
-    await kplStore.fetchFixtureLineups(fixtureId);
-    showModal.value = true;
-  } catch (e) {
-    console.error('Failed to open lineups', e);
-  }
-};
-
-const badgeClass = (status) => ({
-  'bg-emerald-50 text-emerald-700 border border-emerald-200': status?.status === 'Confirmed',
-  'bg-amber-50 text-amber-700 border border-amber-200': status?.status === 'Predicted',
-  'bg-gray-50 text-gray-600 border border-gray-200': status?.status === 'NA',
-});
-
-const dotClass = (status) => ({
-  'bg-emerald-500': status?.status === 'Confirmed',
-  'bg-amber-500': status?.status === 'Predicted',
-  'bg-gray-400': status?.status === 'NA',
-});
-</script>
-
-<style scoped>
-</style>
-=======
-</script>
->>>>>>> 90b099a6
+</script>