--- conflicted
+++ resolved
@@ -29,12 +29,10 @@
         if not selenium_manager.safe_get(match_url):
             logger.error("Failed to load match URL")
             return []
-<<<<<<< HEAD
+
 
         import time
         time.sleep(3)
-=======
->>>>>>> bd5103fc
         
         selectors = [
             (By.XPATH, "//*[@class='Box kiSsvW']"),
