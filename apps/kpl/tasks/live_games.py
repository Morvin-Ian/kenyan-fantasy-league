import json
import logging
import os
import re
import time
from datetime import timedelta

from celery import shared_task
from django.db.models import Q
from django.utils import timezone
from django_celery_beat.models import IntervalSchedule, PeriodicTask
from selenium.webdriver.common.by import By

from apps.fantasy.tasks.player_performance import update_complete_player_performance
from apps.kpl.models import Fixture, Gameweek
from config.settings import base
from util.selenium import SeleniumManager


logging.config.dictConfig(base.DEFAULT_LOGGING)
logger = logging.getLogger(__name__)



def extract_fixture_data_selenium(selenium_manager, match_url):
    try:
        from .fixtures import find_team

        if not selenium_manager.safe_get(match_url):
            logger.error("Failed to load match URL")
            return []

<<<<<<< HEAD
        table = selenium_manager.wait_for_elements(By.XPATH, "//*[@class='Box kiSsvW']")
=======

        import time
        time.sleep(3)
        
        selectors = [
            (By.XPATH, "//*[@class='Box kiSsvW']"),
            (By.XPATH, "//div[@class='Box kiSsvW' or contains(@class, 'Box kiSsvW')]"),
            (By.XPATH, "//div[contains(@class, 'Box') and .//a[contains(@href, '/football/match/')]]"),
        ]
        
        table = None
        
        for by, selector in selectors:
            logger.info(f"Trying selector: {selector}")
            table = selenium_manager.wait_for_elements(by, selector, timeout=20)
            
            if table:
                test_links = table.find_elements(By.TAG_NAME, "a")
                if len(test_links) > 0:
                    logger.info(f"Table found using selector: {selector} with {len(test_links)} links")
                    break
                else:
                    logger.warning(f"Element found but contains no links, trying next selector")
                    table = None
        
>>>>>>> 28e87b7a
        if not table:
            logger.warning("Fixture table not found on page")
            if selenium_manager.driver:
                logger.debug(selenium_manager.driver.page_source[:2000])
            return []

        fixtures = table.find_elements(By.TAG_NAME, "a")
        logger.info(f"Found {len(fixtures)} fixture links")

        data = []
        for fixture_elem in fixtures:
            link = fixture_elem.get_attribute("href")
            parts = fixture_elem.text.strip().splitlines()
            logger.info(f"Raw fixture parts: {parts}")

            if len(parts) >= 4:
                if len(parts) >= 6:
                    date, time, home, away, home_score, away_score = parts[:6]
                    is_playing = True
                    if time == "FT":
                        is_playing = False
                else:
                    date, time, home, away = parts[:4]
                    home_score, away_score = "0", "0"
                    is_playing = False

                home_team = find_team(home)
                away_team = find_team(away)

                if not home_team or not away_team:
                    logger.warning(f"Could not resolve teams: {home} vs {away}")
                else:
                    logger.info(f"Resolved teams: {home_team.name} vs {away_team.name}")

                fixture_data = {
                    "date": date,
                    "time": time,
                    "home": home,
                    "away": away,
                    "home_score": home_score,
                    "away_score": away_score,
                    "link": link,
                    "is_playing": is_playing,
                }
                logger.info(f"Fixture Data: {fixture_data}")
                data.append(fixture_data)
            else:
                logger.warning(f"Unexpected fixture format: {parts}")
        return data

    except Exception as e:
        logger.warning(
            f"Could not extract scores from fixture table: {e}", exc_info=True
        )
        return []


def parse_scorers(text_block):
    scorers = []
    for line in text_block.splitlines():
        if not line.strip():
            continue

        # Check if this is an own goal
        is_own_goal = "(OG)" in line
        if is_own_goal:
            # Remove the (OG) marker for processing
            line = line.replace("(OG)", "").strip()

        minutes = re.findall(r"\d+'(?:\s*\+\d+)?(?:\s*\(Pen.\))?", line)

        name = line
        for m in minutes:
            name = name.replace(m, "").strip(", ").strip()

        if name:
            scorers.append(
                {
                    "name": name.strip(),
                    "minutes": [m.strip() for m in minutes],
                    "is_own_goal": is_own_goal,
                }
            )
        else:
            scorers.append(
                {"name": line.strip(), "minutes": [], "is_own_goal": is_own_goal}
            )

    return scorers


def get_goal_scorers(selenium_manager, match_link):
    if not selenium_manager.safe_get(match_link):
        logger.error("Failed to load match link")
        return [], []

    all_section = selenium_manager.wait_for_elements(
        By.XPATH, "//*[contains(@class, 'ai_flex-start')]"
    )

    if not all_section:
        logger.warning("Could not find scorer container section")

    if not all_section:
        logger.error("No scorer sections found at all")
        return [], []

    try:
        home_section = all_section.find_element(
            By.XPATH, ".//*[contains(@class, 'ai_flex-end')]"
        )
    except Exception as e:
        logger.warning(f"Home section not found: {e}")
        home_section = None

    try:
        away_section = all_section.find_element(
            By.XPATH, ".//*[contains(@class, 'ai_flex-start')]"
        )
    except Exception as e:
        logger.warning(f"Away section not found: {e}")
        away_section = None

    if not home_section or not away_section:
        logger.info("Trying independent section lookup")
        home_section = selenium_manager.wait_for_elements(
            By.XPATH, "//*[contains(@class, 'ai_flex-end')]"
        )
        away_section = selenium_manager.wait_for_elements(
            By.XPATH, "//*[contains(@class, 'ai_flex-start')]"
        )

    away_scorers = parse_scorers(away_section.text if away_section else "")
    home_scorers = parse_scorers(home_section.text if home_section else "")

    logger.info(
        f"Extracted {len(home_scorers)} home scorers and {len(away_scorers)} away scorers"
    )

    return home_scorers, away_scorers


def update_fixture_task(selenium_manager, live_data):
    from .fixtures import find_team

    candidate_fixtures = Fixture.objects.filter(
        Q(gameweek__is_active=True) | Q(status="postponed")
    )
    matched_fixture_ids = set()

    for data in live_data:
        home_team = find_team(data["home"])
        away_team = find_team(data["away"])

        if not home_team or not away_team:
            logger.warning(f"Could not resolve teams: {data['home']} vs {data['away']}")
            continue

        matching_fixtures = [
            fixture
            for fixture in candidate_fixtures
            if fixture.home_team == home_team and fixture.away_team == away_team
        ]

        for fixture in matching_fixtures:
            matched_fixture_ids.add(fixture.id)
            logger.info(
                f"Processing fixture {fixture.home_team} vs {fixture.away_team} "
                f"(GW {fixture.gameweek.number}, status={fixture.status})"
            )

            task_name = f"monitor_fixture_{fixture.id}_{fixture.gameweek.number}"
            pt = PeriodicTask.objects.filter(name=task_name).first()

            # If fixture was postponed but now found, update its date but DO NOT enable task yet
            if fixture.status == "postponed":
                logger.info(
                    f"Fixture {fixture.id} was postponed, now updating from live data"
                )
                fixture.match_date = timezone.now()
                fixture.status = "upcoming"
                fixture.save(update_fields=["match_date", "status"])

                if pt:
                    pt.enabled = False
                    pt.save(update_fields=["enabled"])
                    logger.info(
                        f"Kept PeriodicTask disabled for fixture {fixture.id} (postponed)"
                    )

            # If match is live
            if data["is_playing"]:
                if fixture.match_date > timezone.now():
                    fixture.match_date = timezone.now()
                    fixture.save(update_fields=["match_date"])
                    logger.info(f"Adjusted match_date to now for fixture {fixture.id}")

                if fixture.status != "live":
                    fixture.status = "live"
                    fixture.save(update_fields=["status"])
                    logger.info(f"Updated fixture {fixture.id} status to live")

                if pt:
                    pt.start_time = timezone.now()
                    pt.enabled = True
                    pt.expires = timezone.now() + timedelta(hours=2)
                    pt.save(update_fields=["start_time", "enabled", "expires"])
                    logger.info(f"Enabled PeriodicTask for live fixture {fixture.id}")

            elif data["time"] == "FT":
                if fixture.status != "completed":
                    fixture.status = "completed"
                    fixture.save(update_fields=["status"])
                    logger.info(f"Updated fixture {fixture.id} status to completed")

                if pt:
                    # completed matches never have enabled tasks
                    pt.enabled = False
                    pt.expires = timezone.now()
                    pt.save(update_fields=["enabled", "expires"])
                    logger.info(
                        f"Disabled PeriodicTask for completed fixture {fixture.id}"
                    )

                # Update scores + players
                if int(data["home_score"]) > 0 or int(data["away_score"]) > 0:
                    if fixture.home_team_score != int(
                        data["home_score"]
                    ) or fixture.away_team_score != int(data["away_score"]):
                        fixture.home_team_score = int(data["home_score"])
                        fixture.away_team_score = int(data["away_score"])
                        fixture.save()

                    try:
                        home_scorers, away_scorers = get_goal_scorers(
                            selenium_manager, data["link"]
                        )
                        if home_scorers or away_scorers:
                            update_complete_player_performance(
                                fixture, home_scorers, away_scorers
                            )
                            logger.info(
                                f"Updated player performances for fixture {fixture.id} (completed)"
                            )
                    except Exception as e:
                        logger.warning(
                            f"Failed to update goal scorers for fixture {fixture.id}: {e}"
                        )

            elif data["time"].lower() == "postponed":
                if fixture.status != "postponed":
                    fixture.status = "postponed"
                    fixture.save(update_fields=["status"])
                    logger.info(f"Updated fixture {fixture.id} status to completed")

                if pt:
                    pt.enabled = False
                    pt.save(update_fields=["enabled"])
                    logger.info(
                        f"Disabled PeriodicTask for postponed fixture {fixture.id}"
                    )

    stale_fixtures = Fixture.objects.filter(
        status__in=["completed", "postponed"]
    ).exclude(id__in=matched_fixture_ids)

    for fixture in stale_fixtures:
        task_name = f"monitor_fixture_{fixture.id}_{fixture.gameweek.number if fixture.gameweek else 'N/A'}"
        pt = PeriodicTask.objects.filter(name=task_name, enabled=True).first()
        if pt:
            pt.enabled = False
            pt.expires = timezone.now()
            pt.save(update_fields=["enabled", "expires"])
            logger.info(
                f"Disabled PeriodicTask for stale fixture {fixture.id} ({fixture.status})"
            )


@shared_task
def monitor_fixture_score(fixture_id=None):
    selenium_manager = None
    try:
        from .fixtures import find_team

        if fixture_id:
            try:
                fixture = Fixture.objects.get(id=fixture_id)
                fixtures = [fixture]
            except Fixture.DoesNotExist:
                logger.error(f"Fixture {fixture_id} not found")
                return False
        else:
            fixtures = Fixture.objects.exclude(status="completed")

        if len(fixtures) < 1:
            logger.info("No fixtures found")
            return False

        match_url = os.getenv("MATCHES_URL")
        if not match_url:
            logger.error("MATCHES_URL not set in environment")
            return False

        try:
            selenium_manager = SeleniumManager()
            driver = selenium_manager.get_driver()
            if not driver:
                logger.error("Failed to initialize Selenium driver")
                return False

            live_data = extract_fixture_data_selenium(selenium_manager, match_url)
            
            if not live_data:
                logger.warning("No live data extracted from main page")
                return False

        except Exception as e:
            logger.error(f"Failed to extract fixture data: {e}", exc_info=True)
            if selenium_manager:
                try:
                    selenium_manager.close()
                except:
                    pass
            return False

        try:
            update_fixture_task(selenium_manager, live_data)
        except Exception as e:
            logger.error(f"Error updating fixture tasks: {e}", exc_info=True)

        updates = 0
        goals_updated = 0
        
        BATCH_SIZE = 3  
        fixture_batches = [fixtures[i:i + BATCH_SIZE] for i in range(0, len(fixtures), BATCH_SIZE)]
        
        for batch_num, fixture_batch in enumerate(fixture_batches, 1):
            logger.info(f"Processing batch {batch_num}/{len(fixture_batches)} ({len(fixture_batch)} fixtures)")
            
            if batch_num > 1:
                if selenium_manager:
                    try:
                        selenium_manager.close()
                        time.sleep(2)  
                    except Exception as e:
                        logger.warning(f"Error closing previous session: {e}")
                
                # Reinitialize for next batch
                try:
                    selenium_manager = SeleniumManager()
                    driver = selenium_manager.get_driver()
                    if not driver:
                        logger.error(f"Failed to initialize driver for batch {batch_num}")
                        continue
                except Exception as e:
                    logger.error(f"Error creating new session for batch {batch_num}: {e}")
                    continue

            for fixture in fixture_batch:
                try:
                    fixture_updated = False

                    for data in live_data:
                        home_team = find_team(data["home"])
                        away_team = find_team(data["away"])

                        if not (fixture.home_team == home_team and fixture.away_team == away_team):
                            continue

                        old_home_score = fixture.home_team_score
                        old_away_score = fixture.away_team_score

                        if fixture.home_team_score != int(data["home_score"]) or \
                           fixture.away_team_score != int(data["away_score"]):
                            
                            fixture.home_team_score = int(data["home_score"])
                            fixture.away_team_score = int(data["away_score"])
                            updates += 1
                            fixture_updated = True

                            logger.info(
                                f"Score update: {fixture.home_team.name} {old_home_score}->{fixture.home_team_score}, "
                                f"{fixture.away_team.name} {old_away_score}->{fixture.away_team_score}"
                            )

                        if data["is_playing"]:
                            if fixture.status != "live":
                                fixture.status = "live"
                                fixture_updated = True

                            try:
                                time.sleep(3)
                                
                                home_scorers, away_scorers = get_goal_scorers(
                                    selenium_manager, data["link"]
                                )
                                
                                if home_scorers or away_scorers:
                                    update_complete_player_performance(
                                        fixture, home_scorers, away_scorers
                                    )
                                    goals_updated += 1
                                    logger.info(
                                        f"Updated player performances for fixture {fixture.id} "
                                        f"(status: {fixture.status})"
                                    )
                            except Exception as e:
                                logger.warning(
                                    f"Failed to update goal scorers for fixture {fixture.id}: {e}"
                                )

                        if fixture_updated:
                            fixture.save()

                        break  

                    disable_fixture(fixture)
                    
                except Exception as e:
                    logger.error(f"Error processing fixture {fixture.id}: {e}", exc_info=True)
                    continue

        logger.info(
            f"Fixture monitoring completed: {updates} score updates, "
            f"{goals_updated} goal data updates"
        )
        return True

    except Exception as e:
        logger.error(f"Error monitoring fixtures: {e}", exc_info=True)
        return False

    finally:
        if selenium_manager:
            try:
                selenium_manager.close()
            except Exception as e:
                logger.warning(f"Error closing selenium manager: {e}")


@shared_task
def setup_gameweek_monitoring():
    try:
        active_gameweek = Gameweek.objects.filter(is_active=True).first()
        if not active_gameweek:
            logger.info("No active gameweek")
            return False

        fixtures = Fixture.objects.filter(gameweek=active_gameweek).order_by(
            "match_date"
        )

        if not fixtures.exists():
            return "No fixtures found for active gameweek"

        schedule, created = IntervalSchedule.objects.get_or_create(
            every=5,
            period=IntervalSchedule.MINUTES,
        )

        tasks_created = 0
        tasks_updated = 0

        for fixture in fixtures:
            start_time = fixture.match_date - timedelta(minutes=30)
            end_time = fixture.match_date + timedelta(hours=2)
            task_name = f"monitor_fixture_{fixture.id}_{active_gameweek.number}"

            existing_task = PeriodicTask.objects.filter(name=task_name).first()

            if existing_task:
                existing_task.enabled = True
                existing_task.save()
                logger.info(f"Updated monitoring task for fixture {fixture.id}")
            else:
                task = PeriodicTask.objects.create(
                    interval=schedule,
                    name=task_name,
                    task="apps.kpl.tasks.live_games.monitor_fixture_score",
                    args=json.dumps([]),
                    kwargs=json.dumps({"fixture_id": str(fixture.id)}),
                    start_time=start_time,
                    expires=end_time,
                    enabled=True,
                )

        logger.info(
            f"Created {tasks_created} new tasks, updated {tasks_updated} tasks for gameweek {active_gameweek.number}"
        )
        return f"Set up {tasks_created + tasks_updated} monitoring tasks for gameweek {active_gameweek.number}"

    except Exception as e:
        logger.error(f"Error setting up gameweek monitoring: {e}")
        return f"Error setting up gameweek monitoring: {e}"


def disable_fixture(fixture):
    if fixture.status == "completed":
        task_name = f"monitor_fixture_{fixture.id}_{fixture.gameweek.number}"
        try:
            periodic_task = PeriodicTask.objects.get(name=task_name)
            periodic_task.enabled = False
            periodic_task.save(update_fields=["enabled"])
            logger.info(f"Disabled monitoring task for completed fixture {fixture.id}")
        except PeriodicTask.DoesNotExist:
            logger.warning(f"Periodic task {task_name} not found for disabling")
        except Exception as e:
            logger.error(f"Error disabling task {task_name}: {e}")<|MERGE_RESOLUTION|>--- conflicted
+++ resolved
@@ -30,35 +30,7 @@
             logger.error("Failed to load match URL")
             return []
 
-<<<<<<< HEAD
         table = selenium_manager.wait_for_elements(By.XPATH, "//*[@class='Box kiSsvW']")
-=======
-
-        import time
-        time.sleep(3)
-        
-        selectors = [
-            (By.XPATH, "//*[@class='Box kiSsvW']"),
-            (By.XPATH, "//div[@class='Box kiSsvW' or contains(@class, 'Box kiSsvW')]"),
-            (By.XPATH, "//div[contains(@class, 'Box') and .//a[contains(@href, '/football/match/')]]"),
-        ]
-        
-        table = None
-        
-        for by, selector in selectors:
-            logger.info(f"Trying selector: {selector}")
-            table = selenium_manager.wait_for_elements(by, selector, timeout=20)
-            
-            if table:
-                test_links = table.find_elements(By.TAG_NAME, "a")
-                if len(test_links) > 0:
-                    logger.info(f"Table found using selector: {selector} with {len(test_links)} links")
-                    break
-                else:
-                    logger.warning(f"Element found but contains no links, trying next selector")
-                    table = None
-        
->>>>>>> 28e87b7a
         if not table:
             logger.warning("Fixture table not found on page")
             if selenium_manager.driver:
